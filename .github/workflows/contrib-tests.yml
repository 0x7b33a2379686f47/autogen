--- conflicted
+++ resolved
@@ -81,9 +81,6 @@
       - name: Test Compression
         if: matrix.python-version != '3.10'
         run: |
-<<<<<<< HEAD
-          pytest test/agentchat/contrib/test_compressible_agent.py
-=======
           pytest test/agentchat/contrib/test_compressible_agent.py
 
   GPTAssistantAgent:
@@ -110,5 +107,4 @@
       - name: Test GPTAssistantAgent
         if: matrix.python-version != '3.10'
         run: |
-          pytest test/agentchat/contrib/test_gpt_assistant.py
->>>>>>> 72f488e4
+          pytest test/agentchat/contrib/test_gpt_assistant.py