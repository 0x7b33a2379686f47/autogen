--- conflicted
+++ resolved
@@ -446,12 +446,7 @@
             try:
                 with open(filepath) as f:
                     cached_configs = json.load(f)
-<<<<<<< HEAD
-            except FileNotFoundError:
-                raise FileNotFoundError(f"{filepath} does not exist.")
-=======
             except FileNotFoundError as e:
                 raise FileNotFoundError(f"{filepath} does not exist.") from e
->>>>>>> a9726963
             _config_check(cached_configs)
             return self.build(cached_configs=cached_configs, **kwargs)